// Copyright © Aptos Foundation
// SPDX-License-Identifier: Apache-2.0

use crate::{
    aptos_vm_impl::AptosVMImpl,
    data_cache::StorageAdapter,
    move_vm_ext::{SessionExt, SessionId},
};
use anyhow::{bail, Result};
<<<<<<< HEAD
use aptos_gas::ChangeSetConfigs;
use aptos_mvhashmap::types::TxnIndex;
=======
>>>>>>> b067cab1
use aptos_state_view::{StateView, StateViewId, TStateView};
use aptos_types::{
    state_store::{
        state_key::StateKey, state_storage_usage::StateStorageUsage, state_value::StateValue,
    },
    write_set::TransactionWrite,
};
use aptos_vm_types::{change_set::VMChangeSet, storage::ChangeSetConfigs};
use move_core_types::vm_status::{err_msg, StatusCode, VMStatus};

/// We finish the session after the user transaction is done running to get the change set and
/// charge gas and storage fee based on it before running storage refunds and the transaction
/// epilogue. The latter needs to see the state view as if the change set is applied on top of
/// the base state view, and this struct implements that.
#[ouroboros::self_referencing]
pub struct RespawnedSession<'r, 'l> {
    state_view: ChangeSetStateView<'r>,
    #[borrows(state_view)]
    #[covariant]
    resolver: StorageAdapter<'this, ChangeSetStateView<'r>>,
    #[borrows(resolver)]
    #[not_covariant]
    session: Option<SessionExt<'this, 'l>>,
}

impl<'r, 'l> RespawnedSession<'r, 'l> {
    pub fn spawn(
        txn_idx: TxnIndex,
        vm: &'l AptosVMImpl,
        session_id: SessionId,
        base_state_view: &'r dyn StateView,
        previous_session_change_set: VMChangeSet,
    ) -> Result<Self, VMStatus> {
        let state_view = ChangeSetStateView::new(base_state_view, previous_session_change_set)?;

        Ok(RespawnedSessionBuilder {
            state_view,
            resolver_builder: |state_view| {
                StorageAdapter::new_with_cached_config(
                    state_view,
                    vm.get_gas_feature_version(),
                    vm.get_features(),
                )
            },
<<<<<<< HEAD
            session_builder: |resolver| Some(vm.new_session(txn_idx, resolver, session_id, true)),
=======
            session_builder: |resolver| Some(vm.new_session(resolver, session_id)),
>>>>>>> b067cab1
        }
        .build())
    }

    pub fn execute<R>(&mut self, fun: impl FnOnce(&mut SessionExt) -> R) -> R {
        self.with_session_mut(|session| fun(session.as_mut().unwrap()))
    }

    pub fn finish(
        mut self,
        change_set_configs: &ChangeSetConfigs,
    ) -> Result<VMChangeSet, VMStatus> {
        let new_change_set = self.with_session_mut(|session| {
            session.take().unwrap().finish(&mut (), change_set_configs)
        })?;
        let change_set = self.into_heads().state_view.change_set;
        change_set
            .squash(new_change_set, change_set_configs)
            .map_err(|_err| {
                VMStatus::error(
                    StatusCode::UNKNOWN_INVARIANT_VIOLATION_ERROR,
                    err_msg("Failed to squash VMChangeSet"),
                )
            })
    }
}

/// A state view as if a change set is applied on top of the base state view.
struct ChangeSetStateView<'r> {
    base: &'r dyn StateView,
    change_set: VMChangeSet,
}

impl<'r> ChangeSetStateView<'r> {
    pub fn new(base: &'r dyn StateView, change_set: VMChangeSet) -> Result<Self, VMStatus> {
        Ok(Self { base, change_set })
    }
}

impl<'r> TStateView for ChangeSetStateView<'r> {
    type Key = StateKey;

    fn id(&self) -> StateViewId {
        self.base.id()
    }

    fn get_state_value(&self, state_key: &Self::Key) -> Result<Option<StateValue>> {
        match self.change_set.delta_change_set().get(state_key) {
            Some(delta_op) => Ok(delta_op
                .try_into_write_op(self.base, state_key)?
                .as_state_value()),
            None => match self.change_set.write_set().get(state_key) {
                Some(write_op) => Ok(write_op.as_state_value()),
                None => self.base.get_state_value(state_key),
            },
        }
    }

    fn is_genesis(&self) -> bool {
        unreachable!("Unexpected access to is_genesis()")
    }

    fn get_usage(&self) -> Result<StateStorageUsage> {
        bail!("Unexpected access to get_usage()")
    }
}

#[cfg(test)]
mod test {
    use super::*;
    use aptos_aggregator::delta_change_set::{delta_add, deserialize, serialize, DeltaChangeSet};
    use aptos_language_e2e_tests::data_store::FakeDataStore;
    use aptos_types::{
        state_store::table::TableHandle,
        write_set::{WriteOp, WriteSetMut},
    };
    use aptos_vm_types::check_change_set::CheckChangeSet;
    use move_core_types::account_address::AccountAddress;

    /// A mock for testing. Always succeeds on checking a change set.
    struct NoOpChangeSetChecker;

    impl CheckChangeSet for NoOpChangeSetChecker {
        fn check_change_set(&self, _change_set: &VMChangeSet) -> anyhow::Result<(), VMStatus> {
            Ok(())
        }
    }

    #[test]
    fn test_change_set_state_view() {
        let key1 = StateKey::table_item(
            TableHandle(AccountAddress::ZERO),
            String::from("test-key1").into_bytes(),
        );
        let key2 = StateKey::table_item(
            TableHandle(AccountAddress::ZERO),
            String::from("test-key2").into_bytes(),
        );
        let key3 = StateKey::raw(String::from("test-key3").into_bytes());

        let mut base_view = FakeDataStore::default();
        base_view.set_legacy(key1.clone(), serialize(&150));
        base_view.set_legacy(key2.clone(), serialize(&300));
        base_view.set_legacy(key3.clone(), serialize(&500));

        let delta_op = delta_add(5, 500);
        let mut delta_change_set = DeltaChangeSet::empty();
        delta_change_set.insert((key1.clone(), delta_op));

        let write_set_ops = [(key2.clone(), WriteOp::Modification(serialize(&400)))];
        let write_set = WriteSetMut::new(write_set_ops.into_iter())
            .freeze()
            .unwrap();
        let change_set =
            VMChangeSet::new(write_set, delta_change_set, vec![], &NoOpChangeSetChecker).unwrap();
        let change_set_state_view = ChangeSetStateView::new(&base_view, change_set).unwrap();

        assert_eq!(
            deserialize(
                change_set_state_view
                    .get_state_value(&key1)
                    .unwrap()
                    .unwrap()
                    .bytes()
            ),
            155
        );
        assert_eq!(
            deserialize(
                change_set_state_view
                    .get_state_value(&key2)
                    .unwrap()
                    .unwrap()
                    .bytes()
            ),
            400
        );
        assert_eq!(
            deserialize(
                change_set_state_view
                    .get_state_value(&key3)
                    .unwrap()
                    .unwrap()
                    .bytes()
            ),
            500
        );
    }
}<|MERGE_RESOLUTION|>--- conflicted
+++ resolved
@@ -7,11 +7,7 @@
     move_vm_ext::{SessionExt, SessionId},
 };
 use anyhow::{bail, Result};
-<<<<<<< HEAD
-use aptos_gas::ChangeSetConfigs;
 use aptos_mvhashmap::types::TxnIndex;
-=======
->>>>>>> b067cab1
 use aptos_state_view::{StateView, StateViewId, TStateView};
 use aptos_types::{
     state_store::{
@@ -56,11 +52,7 @@
                     vm.get_features(),
                 )
             },
-<<<<<<< HEAD
-            session_builder: |resolver| Some(vm.new_session(txn_idx, resolver, session_id, true)),
-=======
-            session_builder: |resolver| Some(vm.new_session(resolver, session_id)),
->>>>>>> b067cab1
+            session_builder: |resolver| Some(vm.new_session(txn_idx, resolver, session_id)),
         }
         .build())
     }
